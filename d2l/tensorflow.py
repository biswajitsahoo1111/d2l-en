--- conflicted
+++ resolved
@@ -1056,7 +1056,6 @@
             if titles:
                 ax.set_title(titles[j])
     fig.colorbar(pcm, ax=axes, shrink=0.6);
-<<<<<<< HEAD
 
 
 # Defined in file: ./chapter_attention-mechanisms/attention-scoring-functions.md
@@ -1295,8 +1294,6 @@
             self.attention_weights[
                 i] = blk.attention.attention.attention_weights
         return X
-=======
->>>>>>> 45b52079
 
 
 # Defined in file: ./chapter_optimization/optimization-intro.md
