<<<<<<< HEAD
# Building a Recurrent Neural Network using Gluon

Now that we know how to implement an RNN from scratch, let's see how this can be done more efficiently using building blocks provided by Gluon. As before, we start by loading the data. 
=======
# Concise Implementation of Recurrent Neural Networks

@TODO(smolix/astonzhang): the data set was just changed from lyrics to time machine, so descriptions/hyperparameters have to change.

This section will implement a language model based on a recurrent neural network more concisely. First, we read the time machine data set.
>>>>>>> 052ee225

```{.python .input  n=1}
import sys
sys.path.insert(0, '..')

import d2l
import math
from mxnet import autograd, gluon, init, nd
from mxnet.gluon import loss as gloss, nn, rnn
import time

(corpus_indices, char_to_idx, idx_to_char,
 vocab_size) = d2l.load_data_time_machine()
```

## Define the Model

Gluon's `rnn` module provides a recurrent neural network implementation (beyond many other sequence models). Next, we construct the recurrent neural network layer `rnn_layer` with a single hidden layer and 256 hidden units, and initialize the weights.

```{.python .input  n=26}
num_hiddens = 256
rnn_layer = rnn.RNN(num_hiddens)
rnn_layer.initialize()
```

Initializing the state is straightforward. We invoke the member function `rnn_layer.begin_state(batch_size)`, which will return an initial state for each element in the minibatch. That is, it returns an object that is of size (hidden layers, batch size, number of hidden units). The number of hidden layers defaults to 1 (in fact, we haven't even discussed yet what it means to have multiple layers - this will happen [later](deep-rnn.md)). 

```{.python .input  n=37}
batch_size = 2
state = rnn_layer.begin_state(batch_size=batch_size)
state[0].shape
```

Unlike the recurrent neural network implemented in the previous section, the input shape of `rnn_layer` is given by (time step, batch size, number of inputs). More specifically, the number of inputs is the one-hot vector length (the dictionary size). In addition, as an `rnn.RNN` instance in Gluon, `rnn_layer` returns the output and hidden state after forward computation. The output refers to the sequence of hidden states that the RNN computes over various time steps. They are used as input for subsequent output layers. We should emphasize that the "output" itself does not involve the computation of the output layer (e.g. conversion to characters). Hence its its shape is given by (time step, batch size, number of hidden units). 

The hidden state returned by the `rnn.RNN` instance in the forward computation is the state of the hidden layer available at the last time step. This can be used to initialize the next time step: when there are multiple layers in the hidden layer, the hidden state of each layer is recorded in this variable. For recurrent neural networks such as [Long Short Term Memory](lstm.md) (LSTM) networks, the variables also contains other state information. We will introduce LSTM and deep RNNs later in this chapter. 

```{.python .input  n=38}
num_steps = 35
X = nd.random.uniform(shape=(num_steps, batch_size, vocab_size))
Y, state_new = rnn_layer(X, state)
Y.shape, len(state_new), state_new[0].shape
```

Next, define an `RNNModel` block by subclassing the `Block` class to define a complete recurrent neural network. It first uses one-hot vector embeddings to represent input data and enter it into the `rnn_layer`. This is then used by the fully connected layer to obtain the output. For convenience we set the number of outputs to match the dictionary size `vocab_size`.

```{.python .input  n=39}
# This class has been saved in the d2l package for future use
class RNNModel(nn.Block):
    def __init__(self, rnn_layer, vocab_size, **kwargs):
        super(RNNModel, self).__init__(**kwargs)
        self.rnn = rnn_layer
        self.vocab_size = vocab_size
        self.dense = nn.Dense(vocab_size)

    def forward(self, inputs, state):
<<<<<<< HEAD
        # Get the one-hot vector representation by transposing the input 
        # to (num_steps, batch_size).
        X = nd.one_hot(inputs.T, self.vocab_size)
        Y, state = self.rnn(X, state)
        # The fully connected layer will first change the shape of Y 
        # to (num_steps * batch_size, num_hiddens).
        # Its output shape is (num_steps * batch_size, vocab_size).
=======
        # Get the one-hot vector representation by transposing the input to
        # (num_steps, batch_size)
        X = nd.one_hot(inputs.T, self.vocab_size)
        Y, state = self.rnn(X, state)
        # The fully connected layer will first change the shape of Y to
        # (num_steps * batch_size, num_hiddens)
        # Its output shape is (num_steps * batch_size, vocab_size)
>>>>>>> 052ee225
        output = self.dense(Y.reshape((-1, Y.shape[-1])))
        return output, state

    def begin_state(self, *args, **kwargs):
        return self.rnn.begin_state(*args, **kwargs)
```

## Model Training

As before we need a prediction function. The implementation here differs from the previous one in the function interfaces for forward computation and hidden state initialization.

```{.python .input  n=41}
# This function is saved in the d2l package for future use
def predict_rnn_gluon(prefix, num_chars, model, vocab_size, ctx, idx_to_char,
                      char_to_idx):
<<<<<<< HEAD
    # Use the model's member function to initialize the hidden state.
=======
    # Use model's member function to initialize the hidden state
>>>>>>> 052ee225
    state = model.begin_state(batch_size=1, ctx=ctx)
    output = [char_to_idx[prefix[0]]]
    for t in range(num_chars + len(prefix) - 1):
        X = nd.array([output[-1]], ctx=ctx).reshape((1, 1))
<<<<<<< HEAD
        (Y, state) = model(X, state)  
        # Forward computation does not require incoming model parameters.
=======
        # Forward computation does not require incoming model parameters
        (Y, state) = model(X, state)
>>>>>>> 052ee225
        if t < len(prefix) - 1:
            output.append(char_to_idx[prefix[t + 1]])
        else:
            output.append(int(Y.argmax(axis=1).asscalar()))
    return ''.join([idx_to_char[i] for i in output])
```

Let's make a prediction with the a model that has random weights. 

```{.python .input  n=42}
ctx = d2l.try_gpu()
model = RNNModel(rnn_layer, vocab_size)
model.initialize(force_reinit=True, ctx=ctx)
predict_rnn_gluon('traveller', 10, model, vocab_size, ctx, idx_to_char,
                  char_to_idx)
```

As is quite obvious, this model doesn't work at all (just yet). Next, we implement the training function. Its algorithm is the same as in the previous section, but only random sampling is used here to read the data.

```{.python .input  n=18}
# This function is saved in the d2l package for future use
def train_and_predict_rnn_gluon(model, num_hiddens, vocab_size, ctx,
                                corpus_indices, idx_to_char, char_to_idx,
                                num_epochs, num_steps, lr, clipping_theta,
                                batch_size, pred_period, pred_len, prefixes):
    loss = gloss.SoftmaxCrossEntropyLoss()
    model.initialize(ctx=ctx, force_reinit=True, init=init.Normal(0.01))
    trainer = gluon.Trainer(model.collect_params(), 'sgd',
                            {'learning_rate': lr, 'momentum': 0, 'wd': 0})

    for epoch in range(num_epochs):
        l_sum, n, start = 0.0, 0, time.time()
        data_iter = d2l.data_iter_consecutive(
            corpus_indices, batch_size, num_steps, ctx)
        state = model.begin_state(batch_size=batch_size, ctx=ctx)
        for X, Y in data_iter:
            for s in state:
                s.detach()
            with autograd.record():
                (output, state) = model(X, state)
                y = Y.T.reshape((-1,))
                l = loss(output, y).mean()
            l.backward()
            # Clip the gradient
            params = [p.data() for p in model.collect_params().values()]
            d2l.grad_clipping(params, clipping_theta, ctx)
            # Since the error has already taken the mean, the gradient does
            # not need to be averaged
            trainer.step(1)
            l_sum += l.asscalar() * y.size
            n += y.size

        if (epoch + 1) % pred_period == 0:
            print('epoch %d, perplexity %f, time %.2f sec' % (
                epoch + 1, math.exp(l_sum / n), time.time() - start))
            for prefix in prefixes:
                print(' -', predict_rnn_gluon(
                    prefix, pred_len, model, vocab_size, ctx, idx_to_char,
                    char_to_idx))
```

Let's train the model using the same hyper-parameters as in the previous section. The primary difference is that we are now using built-in functions that are considerably faster than when writing code explicitly in Python.

```{.python .input  n=19}
num_epochs, batch_size, lr, clipping_theta = 500, 32, 1e2, 1e-2
pred_period, pred_len, prefixes = 50, 50, ['traveller', 'time traveller']
train_and_predict_rnn_gluon(model, num_hiddens, vocab_size, ctx,
                            corpus_indices, idx_to_char, char_to_idx,
                            num_epochs, num_steps, lr, clipping_theta,
                            batch_size, pred_period, pred_len, prefixes)
```

As we can see, the model achieves comparable perplexity, albeit within a shorter period of time, due to the code being more optimized. 

## Summary

* Gluon's `rnn` module provides an implementation at the recurrent neural network layer.
* Gluon's `nn.RNN` instance returns the output and hidden state after forward computation. This forward computation does not involve output layer computation.
* As before, the compute graph needs to be detached from previous steps for reasons of efficiency.

## Problems

1. Compare the implementation with the previous section. 
    * Why does Gluon's implementation run faster? 
    * If you observe a significant difference beyond speed, try to find the reason.
1. Can you make the model overfit?
    * Increase the number of hidden units.
    * Increase the number of iterations.
    * What happens if you adjust the clipping parameter? 
1. Implement the autoregressive model of the introduction to the current chapter using an RNN. 
1. Modify the `predict_rnn_gluon` such as to use sampling rather than picking the most likely next character. 
    * What happens?
    * Bias the model towards more likely outputs, e.g. by sampling from $q(w_t|w_{t-1}, \ldots w_1) \propto p^\alpha(w_t|w_{t-1}, \ldots w_1)$ for $\alpha > 1$.
1. What happens if you increase the number of hidden layers in the RNN model? Can you make the model work?
1. How well can you compress the text using this model?
    * How many bits do you need?
    * Why doesn't everyone use this model for text compression? Hint - what about the compressor?

## Scan the QR Code to [Discuss](https://discuss.mxnet.io/t/2365)

![](../img/qr_rnn-gluon.svg)<|MERGE_RESOLUTION|>--- conflicted
+++ resolved
@@ -1,14 +1,7 @@
-<<<<<<< HEAD
-# Building a Recurrent Neural Network using Gluon
-
-Now that we know how to implement an RNN from scratch, let's see how this can be done more efficiently using building blocks provided by Gluon. As before, we start by loading the data. 
-=======
 # Concise Implementation of Recurrent Neural Networks
 
-@TODO(smolix/astonzhang): the data set was just changed from lyrics to time machine, so descriptions/hyperparameters have to change.
 
 This section will implement a language model based on a recurrent neural network more concisely. First, we read the time machine data set.
->>>>>>> 052ee225
 
 ```{.python .input  n=1}
 import sys
@@ -65,15 +58,6 @@
         self.dense = nn.Dense(vocab_size)
 
     def forward(self, inputs, state):
-<<<<<<< HEAD
-        # Get the one-hot vector representation by transposing the input 
-        # to (num_steps, batch_size).
-        X = nd.one_hot(inputs.T, self.vocab_size)
-        Y, state = self.rnn(X, state)
-        # The fully connected layer will first change the shape of Y 
-        # to (num_steps * batch_size, num_hiddens).
-        # Its output shape is (num_steps * batch_size, vocab_size).
-=======
         # Get the one-hot vector representation by transposing the input to
         # (num_steps, batch_size)
         X = nd.one_hot(inputs.T, self.vocab_size)
@@ -81,7 +65,6 @@
         # The fully connected layer will first change the shape of Y to
         # (num_steps * batch_size, num_hiddens)
         # Its output shape is (num_steps * batch_size, vocab_size)
->>>>>>> 052ee225
         output = self.dense(Y.reshape((-1, Y.shape[-1])))
         return output, state
 
@@ -97,22 +80,13 @@
 # This function is saved in the d2l package for future use
 def predict_rnn_gluon(prefix, num_chars, model, vocab_size, ctx, idx_to_char,
                       char_to_idx):
-<<<<<<< HEAD
     # Use the model's member function to initialize the hidden state.
-=======
-    # Use model's member function to initialize the hidden state
->>>>>>> 052ee225
     state = model.begin_state(batch_size=1, ctx=ctx)
     output = [char_to_idx[prefix[0]]]
     for t in range(num_chars + len(prefix) - 1):
         X = nd.array([output[-1]], ctx=ctx).reshape((1, 1))
-<<<<<<< HEAD
-        (Y, state) = model(X, state)  
-        # Forward computation does not require incoming model parameters.
-=======
         # Forward computation does not require incoming model parameters
         (Y, state) = model(X, state)
->>>>>>> 052ee225
         if t < len(prefix) - 1:
             output.append(char_to_idx[prefix[t + 1]])
         else:
